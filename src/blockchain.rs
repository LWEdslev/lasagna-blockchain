--- conflicted
+++ resolved
@@ -4,9 +4,6 @@
 use rand::rand_core::block;
 use serde::{Deserialize, Serialize};
 
-<<<<<<< HEAD
-use crate::{block::Block, draw::{self, Draw, SEED_AGE, Seed}, keys::{PublicKey, SecretKey}, ledger::{self, Ledger}, transaction::{self, Transaction}, util::{BlockPtr, MiniLas, Sha256Hash, Timeslot, SLOT_LENGTH, get_unix_timestamp}};
-=======
 use crate::{
     block::Block,
     draw::{self, Draw, Seed},
@@ -15,7 +12,6 @@
     transaction::{self, Transaction},
     util::{BlockPtr, MiniLas, Sha256Hash, START_TIME},
 };
->>>>>>> 8433e2d0
 use anyhow::{Result, anyhow};
 
 pub const BLOCK_REWARD: MiniLas = 3_000000;
@@ -76,7 +72,6 @@
     pub fn best_path_head(&self) -> &BlockPtr {
         self.best_path.last().expect("no blocks in best path")
     }
-<<<<<<< HEAD
     
     fn check_seed(&self, block: &Block) -> Result<bool> {
         let block_seed = &block.draw.seed;
@@ -106,11 +101,6 @@
         }
 
         Ok(true)
-=======
-
-    fn check_seed(&self, block: &Block) -> Result<()> {
-        todo!()
->>>>>>> 8433e2d0
     }
 
     pub fn stake(&self, draw: Draw, wallet: &PublicKey, depth: i64) -> bool {
